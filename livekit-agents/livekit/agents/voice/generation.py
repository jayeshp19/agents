--- conflicted
+++ resolved
@@ -322,7 +322,9 @@
                 )
                 continue
 
-            if not is_function_tool(function_tool) and not is_raw_function_tool(function_tool):
+            if not is_function_tool(function_tool) and not is_raw_function_tool(
+                function_tool
+            ):
                 logger.error(
                     f"unknown tool type: {type(function_tool)}",
                     extra={
@@ -339,7 +341,9 @@
                     fnc=function_tool,
                     json_arguments=json_args,
                     call_ctx=RunContext(
-                        session=session, speech_handle=speech_handle, function_call=fnc_call
+                        session=session,
+                        speech_handle=speech_handle,
+                        function_call=fnc_call,
                     ),
                 )
 
@@ -375,15 +379,13 @@
                 )
 
                 tasks.append(task)
-<<<<<<< HEAD
                 _set_activity_task_info(
-                    task, speech_handle=speech_handle, function_call=fnc_call, inline_task=True
-                )
-            except Exception:
-=======
-                _authorize_inline_task(task, function_call=fnc_call)
+                    task,
+                    speech_handle=speech_handle,
+                    function_call=fnc_call,
+                    inline_task=True,
+                )
             except Exception as e:
->>>>>>> ea3371de
                 # catching exceptions here because even though the function is asynchronous,
                 # errors such as missing or incompatible arguments can still occur at
                 # invocation time.
@@ -421,7 +423,9 @@
                 tool_output.output.append(py_out)
                 tasks.remove(task)
 
-            task.add_done_callback(partial(_log_exceptions, py_out=py_out, fnc_call=fnc_call))
+            task.add_done_callback(
+                partial(_log_exceptions, py_out=py_out, fnc_call=fnc_call)
+            )
 
         await asyncio.shield(asyncio.gather(*tasks, return_exceptions=True))
 
@@ -534,7 +538,9 @@
             or isinstance(self.output, tuple)
         ):
             agent_tasks = [item for item in self.output if isinstance(item, Agent)]
-            other_outputs = [item for item in self.output if not isinstance(item, Agent)]
+            other_outputs = [
+                item for item in self.output if not isinstance(item, Agent)
+            ]
             if len(agent_tasks) > 1:
                 logger.error(
                     f"AI function `{self.fnc_call.name}` returned multiple AgentTask instances, ignoring the output",  # noqa: E501
@@ -585,11 +591,14 @@
                 llm.FunctionCallOutput(
                     name=self.fnc_call.name,
                     call_id=self.fnc_call.call_id,
-                    output=str(fnc_out or ""),  # take the string representation of the output
+                    output=str(
+                        fnc_out or ""
+                    ),  # take the string representation of the output
                     is_error=False,
                 )
             ),
-            reply_required=fnc_out is not None,  # require a reply if the tool returned an output
+            reply_required=fnc_out
+            is not None,  # require a reply if the tool returned an output
             agent_task=task,
         )
 
@@ -600,7 +609,9 @@
 """
 
 
-def update_instructions(chat_ctx: ChatContext, *, instructions: str, add_if_missing: bool) -> None:
+def update_instructions(
+    chat_ctx: ChatContext, *, instructions: str, add_if_missing: bool
+) -> None:
     """
     Update the instruction message in the chat context or insert a new one if missing.
 
@@ -624,7 +635,10 @@
     elif add_if_missing:
         # insert the instructions at the beginning of the chat context
         chat_ctx.items.insert(
-            0, llm.ChatMessage(id=INSTRUCTIONS_MESSAGE_ID, role="system", content=[instructions])
+            0,
+            llm.ChatMessage(
+                id=INSTRUCTIONS_MESSAGE_ID, role="system", content=[instructions]
+            ),
         )
 
 
