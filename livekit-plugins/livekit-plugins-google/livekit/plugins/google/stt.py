--- conflicted
+++ resolved
@@ -21,11 +21,7 @@
 import weakref
 from collections.abc import AsyncGenerator, AsyncIterable
 from dataclasses import dataclass
-<<<<<<< HEAD
-from typing import Any, Callable, TypedDict, Union
-=======
-from typing import Callable, Union, cast
->>>>>>> 6329990a
+from typing import Any, Callable, TypedDict, Union, cast
 
 from google.api_core.client_options import ClientOptions
 from google.api_core.exceptions import DeadlineExceeded, GoogleAPICallError
