# Copyright 2023 LiveKit, Inc.
#
# Licensed under the Apache License, Version 2.0 (the "License");
# you may not use this file except in compliance with the License.
# You may obtain a copy of the License at
#
#     http://www.apache.org/licenses/LICENSE-2.0
#
# Unless required by applicable law or agreed to in writing, software
# distributed under the License is distributed on an "AS IS" BASIS,
# WITHOUT WARRANTIES OR CONDITIONS OF ANY KIND, either express or implied.
# See the License for the specific language governing permissions and
# limitations under the License.

from __future__ import annotations

import asyncio
import weakref
from dataclasses import dataclass

from google.api_core.client_options import ClientOptions
from google.api_core.exceptions import DeadlineExceeded, GoogleAPICallError
from google.cloud import texttospeech
from google.cloud.texttospeech_v1.types import SsmlVoiceGender, SynthesizeSpeechResponse
from livekit.agents import (
    APIConnectionError,
    APIConnectOptions,
    APIStatusError,
    APITimeoutError,
    tokenize,
    tts,
    utils,
)
from livekit.agents.types import (
    DEFAULT_API_CONNECT_OPTIONS,
    NOT_GIVEN,
    NotGivenOr,
)
from livekit.agents.utils import is_given

from .log import logger
from .models import Gender, SpeechLanguages

<<<<<<< HEAD
BUFFERED_WORDS_COUNT = 3
=======
BUFFERED_WORDS_COUNT = 8
>>>>>>> 3bb0d681
NUM_CHANNELS = 1
DEFAULT_VOICE_NAME = "en-US-Chirp3-HD-Charon"
DEFAULT_LANGUAGE = "en-US"
DEFAULT_GENDER = "neutral"


@dataclass
class _TTSOptions:
    voice: texttospeech.VoiceSelectionParams
    audio_config: texttospeech.AudioConfig
    tokenizer: tokenize.SentenceTokenizer


class TTS(tts.TTS):
    def __init__(
        self,
        *,
        language: NotGivenOr[SpeechLanguages | str] = NOT_GIVEN,
        gender: NotGivenOr[Gender | str] = NOT_GIVEN,
        voice_name: NotGivenOr[str] = NOT_GIVEN,
        sample_rate: int = 24000,
        pitch: int = 0,
        effects_profile_id: str = "",
        speaking_rate: float = 1.0,
        location: str = "global",
        credentials_info: NotGivenOr[dict] = NOT_GIVEN,
        credentials_file: NotGivenOr[str] = NOT_GIVEN,
        tokenizer: NotGivenOr[tokenize.SentenceTokenizer] = NOT_GIVEN,
        use_streaming: NotGivenOr[bool] = NOT_GIVEN,
    ) -> None:
        """
        Create a new instance of Google TTS.

        Credentials must be provided, either by using the ``credentials_info`` dict, or reading
        from the file specified in ``credentials_file`` or the ``GOOGLE_APPLICATION_CREDENTIALS``
        environmental variable.

        Args:
            language (SpeechLanguages | str, optional): Language code (e.g., "en-US"). Default is "en-US".
            gender (Gender | str, optional): Voice gender ("male", "female", "neutral"). Default is "neutral".
            voice_name (str, optional): Specific voice name. Default is an empty string.
            sample_rate (int, optional): Audio sample rate in Hz. Default is 24000.
            location (str, optional): Location for the TTS client. Default is "global".
            pitch (float, optional): Speaking pitch, ranging from -20.0 to 20.0 semitones relative to the original pitch. Default is 0.
            effects_profile_id (str): Optional identifier for selecting audio effects profiles to apply to the synthesized speech.
            speaking_rate (float, optional): Speed of speech. Default is 1.0.
            credentials_info (dict, optional): Dictionary containing Google Cloud credentials. Default is None.
            credentials_file (str, optional): Path to the Google Cloud credentials JSON file. Default is None.
            tokenizer (tokenize.SentenceTokenizer, optional): Tokenizer for the TTS. Default is a basic sentence tokenizer.
            use_streaming (bool, optional): Whether to use streaming synthesis. Default is True.
        """  # noqa: E501
        if not is_given(use_streaming):
            use_streaming = True

        super().__init__(
            capabilities=tts.TTSCapabilities(streaming=use_streaming),
            sample_rate=sample_rate,
            num_channels=1,
        )

        self._client: texttospeech.TextToSpeechAsyncClient | None = None
        self._credentials_info = credentials_info
        self._credentials_file = credentials_file
        self._location = location

        lang = language if is_given(language) else DEFAULT_LANGUAGE
        ssml_gender = _gender_from_str(DEFAULT_GENDER if not is_given(gender) else gender)
        name = DEFAULT_VOICE_NAME if not is_given(voice_name) else voice_name

        voice_params = texttospeech.VoiceSelectionParams(
            name=name,
            language_code=lang,
            ssml_gender=ssml_gender,
        )
        if not is_given(tokenizer):
            tokenizer = tokenize.basic.SentenceTokenizer(min_sentence_len=BUFFERED_WORDS_COUNT)

        self._opts = _TTSOptions(
            voice=voice_params,
            audio_config=texttospeech.AudioConfig(
                audio_encoding=texttospeech.AudioEncoding.PCM,
                sample_rate_hertz=sample_rate,
                pitch=pitch,
                effects_profile_id=effects_profile_id,
                speaking_rate=speaking_rate,
            ),
            tokenizer=tokenizer,
        )
        self._streams = weakref.WeakSet[SynthesizeStream]()

    def update_options(
        self,
        *,
        language: NotGivenOr[SpeechLanguages | str] = NOT_GIVEN,
        gender: NotGivenOr[Gender | str] = NOT_GIVEN,
        voice_name: NotGivenOr[str] = NOT_GIVEN,
        speaking_rate: NotGivenOr[float] = NOT_GIVEN,
    ) -> None:
        """
        Update the TTS options.

        Args:
            language (SpeechLanguages | str, optional): Language code (e.g., "en-US").
            gender (Gender | str, optional): Voice gender ("male", "female", "neutral").
            voice_name (str, optional): Specific voice name.
            speaking_rate (float, optional): Speed of speech.
        """  # noqa: E501
        params = {}
        if is_given(language):
            params["language_code"] = str(language)
        if is_given(gender):
            params["ssml_gender"] = _gender_from_str(str(gender))
        if is_given(voice_name):
            params["name"] = voice_name

        if params:
            self._opts.voice = texttospeech.VoiceSelectionParams(**params)

        if is_given(speaking_rate):
            self._opts.audio_config.speaking_rate = speaking_rate

    def _ensure_client(self) -> texttospeech.TextToSpeechAsyncClient:
        api_endpoint = "texttospeech.googleapis.com"
        if self._location != "global":
            api_endpoint = f"{self._location}-texttospeech.googleapis.com"

        if self._client is None:
            if self._credentials_info:
                self._client = texttospeech.TextToSpeechAsyncClient.from_service_account_info(
                    self._credentials_info, client_options=ClientOptions(api_endpoint=api_endpoint)
                )

            elif self._credentials_file:
                self._client = texttospeech.TextToSpeechAsyncClient.from_service_account_file(
                    self._credentials_file, client_options=ClientOptions(api_endpoint=api_endpoint)
                )
            else:
                self._client = texttospeech.TextToSpeechAsyncClient(
                    client_options=ClientOptions(api_endpoint=api_endpoint)
                )

        assert self._client is not None
        return self._client

    def stream(
        self, *, conn_options: APIConnectOptions = DEFAULT_API_CONNECT_OPTIONS
    ) -> SynthesizeStream:
        stream = SynthesizeStream(
            tts=self,
            opts=self._opts,
            client=self._ensure_client(),
            conn_options=conn_options,
        )
        self._streams.add(stream)
        return stream

    def synthesize(
        self,
        text: str,
        *,
        conn_options: APIConnectOptions = DEFAULT_API_CONNECT_OPTIONS,
    ) -> ChunkedStream:
        return ChunkedStream(
            tts=self,
            input_text=text,
            conn_options=conn_options,
            opts=self._opts,
            client=self._ensure_client(),
        )

    async def aclose(self) -> None:
        for stream in list(self._streams):
            await stream.aclose()
        self._streams.clear()
        await super().aclose()


class ChunkedStream(tts.ChunkedStream):
    def __init__(
        self,
        *,
        tts: TTS,
        input_text: str,
        opts: _TTSOptions,
        client: texttospeech.TextToSpeechAsyncClient,
        conn_options: APIConnectOptions,
    ) -> None:
        super().__init__(tts=tts, input_text=input_text, conn_options=conn_options)
        self._opts, self._client = opts, client

    async def _run(self) -> None:
        request_id = utils.shortuuid()

        try:
            response: SynthesizeSpeechResponse = await self._client.synthesize_speech(
                input=texttospeech.SynthesisInput(text=self._input_text),
                voice=self._opts.voice,
                audio_config=self._opts.audio_config,
                timeout=self._conn_options.timeout,
            )

            # Create AudioStreamDecoder for OGG format
            decoder = utils.codecs.AudioStreamDecoder(
                sample_rate=self._opts.audio_config.sample_rate_hertz,
                num_channels=1,
            )

            try:
                decoder.push(response.audio_content)
                decoder.end_input()
                emitter = tts.SynthesizedAudioEmitter(
                    event_ch=self._event_ch,
                    request_id=request_id,
                )
                async for frame in decoder:
                    emitter.push(frame)
                emitter.flush()
            finally:
                await decoder.aclose()

        except DeadlineExceeded:
            raise APITimeoutError() from None
        except GoogleAPICallError as e:
            raise APIStatusError(
                f"{e.message} {e.details}", status_code=e.code or -1, request_id=None, body=None
            ) from e
        except Exception as e:
            raise APIConnectionError() from e


class SynthesizeStream(tts.SynthesizeStream):
    def __init__(
        self,
        *,
        tts: TTS,
        opts: _TTSOptions,
        client: texttospeech.TextToSpeechAsyncClient,
        conn_options: APIConnectOptions,
    ):
        super().__init__(tts=tts, conn_options=conn_options)
        self._opts, self._client = opts, client
        self._segments_ch = utils.aio.Chan[tokenize.SentenceStream]()

    async def _run(self) -> None:
        request_id = utils.shortuuid()

        @utils.log_exceptions(logger=logger)
        async def _tokenize_input():
            input_stream = None
            async for input in self._input_ch:
                if isinstance(input, str):
                    if input_stream is None:
                        input_stream = self._opts.tokenizer.stream()
                        self._segments_ch.send_nowait(input_stream)
                    input_stream.push_text(input)
                elif isinstance(input, self._FlushSentinel):
                    if input_stream:
                        input_stream.end_input()
                    input_stream = None
            self._segments_ch.close()

        @utils.log_exceptions(logger=logger)
        async def _run_segments():
            async for input_stream in self._segments_ch:
                await self._run_stream(input_stream, request_id)

        tasks = [
            asyncio.create_task(_tokenize_input()),
            asyncio.create_task(_run_segments()),
        ]
        try:
            await asyncio.gather(*tasks)
        except Exception as e:
            raise APIConnectionError() from e

    async def _run_stream(self, input_stream, request_id):
        streaming_config = texttospeech.StreamingSynthesizeConfig(
            voice=self._opts.voice,
            streaming_audio_config=texttospeech.StreamingAudioConfig(
                audio_encoding=texttospeech.AudioEncoding.PCM
            ),
        )
        emitter = tts.SynthesizedAudioEmitter(event_ch=self._event_ch, request_id=request_id)
        audio_bstream = utils.audio.AudioByteStream(
            sample_rate=self._opts.audio_config.sample_rate_hertz,
            num_channels=NUM_CHANNELS,
        )

        @utils.log_exceptions(logger=logger)
        async def input_generator():
            try:
                yield texttospeech.StreamingSynthesizeRequest(streaming_config=streaming_config)
                async for input in input_stream:
                    self._mark_started()
                    yield texttospeech.StreamingSynthesizeRequest(
                        input=texttospeech.StreamingSynthesisInput(text=input.token)
                    )

            except Exception:
                logger.exception("an error occurred while streaming input to google TTS")

        try:
            stream = await self._client.streaming_synthesize(
                input_generator(),
                timeout=self._conn_options.timeout,
            )
            async for resp in stream:
                for frame in audio_bstream.write(resp.audio_content):
                    emitter.push(frame)

            for frame in audio_bstream.flush():
                emitter.push(frame)
            emitter.flush()
        except DeadlineExceeded as e:
            logger.debug(f"google tts deadline exceeded: {e}")
            pass
        except GoogleAPICallError as e:
            raise APIStatusError(
                f"{e.message} {e.details}",
                status_code=e.code or -1,
                request_id=request_id,
                body=None,
            ) from e
        except Exception as e:
            raise APIConnectionError() from e


def _gender_from_str(gender: str) -> SsmlVoiceGender:
    ssml_gender = SsmlVoiceGender.NEUTRAL
    if gender == "male":
        ssml_gender = SsmlVoiceGender.MALE
    elif gender == "female":
        ssml_gender = SsmlVoiceGender.FEMALE

    return ssml_gender  # type: ignore<|MERGE_RESOLUTION|>--- conflicted
+++ resolved
@@ -41,11 +41,7 @@
 from .log import logger
 from .models import Gender, SpeechLanguages
 
-<<<<<<< HEAD
-BUFFERED_WORDS_COUNT = 3
-=======
 BUFFERED_WORDS_COUNT = 8
->>>>>>> 3bb0d681
 NUM_CHANNELS = 1
 DEFAULT_VOICE_NAME = "en-US-Chirp3-HD-Charon"
 DEFAULT_LANGUAGE = "en-US"
