--- conflicted
+++ resolved
@@ -7,7 +7,6 @@
 from pydantic import TypeAdapter
 
 from google.genai import types
-from livekit import rtc
 from livekit.agents import llm
 from livekit.agents.llm import utils as llm_utils
 from livekit.agents.llm.tool_context import (
@@ -95,97 +94,6 @@
     )
 
 
-<<<<<<< HEAD
-def to_chat_ctx(
-    chat_ctx: llm.ChatContext,
-    cache_key: Any,
-    ignore_functions: bool = False,
-    generate: bool = False,
-) -> tuple[list[types.Content], types.Content | None]:
-    turns: list[types.Content] = []
-    system_instruction: types.Content | None = None
-    current_role: str | None = None
-    parts: list[types.Part] = []
-
-    for msg in chat_ctx.items:
-        if msg.type == "message" and msg.role == "system":
-            sys_parts = []
-            for content in msg.content:
-                if content and isinstance(content, str):
-                    sys_parts.append(types.Part(text=content))
-            system_instruction = types.Content(parts=sys_parts)
-            continue
-
-        if msg.type == "message":
-            role = "model" if msg.role == "assistant" else "user"
-        elif msg.type == "function_call":
-            role = "model"
-        elif msg.type == "function_call_output":
-            role = "user"
-
-        # if the effective role changed, finalize the previous turn.
-        if role != current_role:
-            if current_role is not None and parts:
-                turns.append(types.Content(role=current_role, parts=parts))
-            parts = []
-            current_role = role
-
-        if msg.type == "message":
-            for content in msg.content:
-                if content and isinstance(content, str):
-                    parts.append(types.Part(text=content))
-                elif content and isinstance(content, dict):
-                    parts.append(types.Part(text=json.dumps(content)))
-                elif isinstance(content, llm.ImageContent):
-                    parts.append(_to_image_part(content, cache_key))
-                elif isinstance(content, llm.AudioContent):
-                    data = rtc.combine_audio_frames(content.frame).to_wav_bytes()
-                    parts.append(types.Part.from_bytes(data=data, mime_type="audio/wav"))
-        elif msg.type == "function_call" and not ignore_functions:
-            parts.append(
-                types.Part(
-                    function_call=types.FunctionCall(
-                        name=msg.name,
-                        args=json.loads(msg.arguments),
-                    )
-                )
-            )
-        elif msg.type == "function_call_output" and not ignore_functions:
-            parts.append(
-                types.Part(
-                    function_response=types.FunctionResponse(
-                        name=msg.name,
-                        response={"text": msg.output},
-                    )
-                )
-            )
-
-    if current_role is not None and parts:
-        turns.append(types.Content(role=current_role, parts=parts))
-
-    # Gemini requires the last message to end with user's turn before they can generate
-    if generate and current_role != "user":
-        turns.append(types.Content(role="user", parts=[types.Part(text=".")]))
-
-    return turns, system_instruction
-
-
-def _to_image_part(image: llm.ImageContent, cache_key: Any) -> types.Part:
-    img = llm.utils.serialize_image(image)
-    if img.external_url:
-        if img.mime_type:
-            mime_type = img.mime_type
-        else:
-            logger.debug("No media type provided for image, defaulting to image/jpeg.")
-            mime_type = "image/jpeg"
-        return types.Part.from_uri(file_uri=img.external_url, mime_type=mime_type)
-    if cache_key not in image._cache:
-        image._cache[cache_key] = img.data_bytes
-    return types.Part.from_bytes(data=image._cache[cache_key], mime_type=img.mime_type)
-
-
-=======
->>>>>>> 6329990a
 def _build_gemini_fnc(function_tool: FunctionTool) -> types.FunctionDeclaration:
     fnc = llm.utils.build_legacy_openai_schema(function_tool, internally_tagged=True)
     json_schema = _GeminiJsonSchema(fnc["parameters"]).simplify()
