--- conflicted
+++ resolved
@@ -45,11 +45,6 @@
 
 
 class _EUORunnerBase(_InferenceRunner):
-<<<<<<< HEAD
-    def __init__(self, model_type: EOUModelType):
-        super().__init__()
-        self._model_rev = MODEL_REVISIONS[model_type]
-=======
     @classmethod
     @abstractmethod
     def model_type(cls) -> EOUModelType: ...
@@ -57,7 +52,6 @@
     @classmethod
     def model_revision(cls) -> str:
         return MODEL_REVISIONS[cls.model_type()]
->>>>>>> bb871e39
 
     def _normalize_text(self, text: str) -> str:
         if not text:
@@ -124,11 +118,7 @@
                 HG_MODEL,
                 ONNX_FILENAME,
                 subfolder="onnx",
-<<<<<<< HEAD
-                revision=self._model_rev,
-=======
                 revision=revision,
->>>>>>> bb871e39
                 local_files_only=True,
             )
             sess_options = ort.SessionOptions()
@@ -141,33 +131,21 @@
                 local_path_onnx, providers=["CPUExecutionProvider"], sess_options=sess_options
             )
             self._tokenizer = AutoTokenizer.from_pretrained(
-<<<<<<< HEAD
-                HG_MODEL, revision=self._model_rev, local_files_only=True, truncation_side="left"
-=======
                 HG_MODEL,
                 revision=revision,
                 local_files_only=True,
                 truncation_side="left",
->>>>>>> bb871e39
             )
 
         except (errors.LocalEntryNotFoundError, OSError):
             logger.error(
-<<<<<<< HEAD
-                f"Could not find model {HG_MODEL} with revision {self._model_rev}. "
-=======
                 f"Could not find model {HG_MODEL} with revision {revision}. "
->>>>>>> bb871e39
                 "Make sure you have downloaded the model before running the agent. "
                 "Use `python3 your_agent.py download-files` to download the models."
             )
             raise RuntimeError(
                 "livekit-plugins-turn-detector initialization failed. "
-<<<<<<< HEAD
-                f"Could not find model {HG_MODEL} with revision {self._model_rev}."
-=======
                 f"Could not find model {HG_MODEL} with revision {revision}."
->>>>>>> bb871e39
             ) from None
 
     def run(self, data: bytes) -> bytes | None:
