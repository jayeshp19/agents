--- conflicted
+++ resolved
@@ -92,12 +92,8 @@
     #         )
     #     )
     # ),
-<<<<<<< HEAD
-    # anthropic.LLM(),
+    lambda: anthropic.LLM(),
     lambda: openai.LLM.with_vertex(),
-=======
-    lambda: anthropic.LLM(),
->>>>>>> a5ca1a58
 ]
 
 
